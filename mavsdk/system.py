--- conflicted
+++ resolved
@@ -136,17 +136,16 @@
         return self._plugins["telemetry"]
 
     @property
-<<<<<<< HEAD
     def shell(self) -> Shell:
         if "shell" not in self._plugins:
             raise RuntimeError("Shell plugin has not been initialized! Did you run `System.connect()`?")
         return self._plugins["shell"]
-=======
+    
+    @property
     def mocap(self) -> Mocap:
         if "mocap" not in self._plugins:
             raise RuntimeError("Mocap plugin has not been initialized! Did you run `System.connect()`?")
         return self._plugins["mocap"]
->>>>>>> 0ea8a114
 
     @staticmethod
     def _start_mavsdk_server(system_address=None):
